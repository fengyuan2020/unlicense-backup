import logging
import struct
from typing import Dict, Tuple, Any, Optional

from capstone import (  # type: ignore
    Cs, CS_ARCH_X86, CS_MODE_32, CS_MODE_64)

<<<<<<< HEAD
from unlicense.lief_utils import lief_pe_sections

=======
from .imports import ImportToCallSiteDict, WrapperSet, find_wrapped_imports
>>>>>>> 5a1d1691
from .dump_utils import dump_pe, pointer_size_to_fmt
from .emulation import resolve_wrapped_api
from .function_hashing import compute_function_hash, EMPTY_FUNCTION_HASH
from .process_control import (ProcessController, Architecture, MemoryRange,
                              ReadProcessMemoryError)

LOG = logging.getLogger(__name__)


def fix_and_dump_pe(process_controller: ProcessController, pe_file_path: str,
                    image_base: int, oep: int,
                    text_section_range: MemoryRange) -> None:
    """
    Main dumping routine for Themida/WinLicense 2.x.
    """
    # Convert RVA range to VA range
    section_virtual_addr = image_base + text_section_range.base
    text_section_range = MemoryRange(
        section_virtual_addr, text_section_range.size, "r-x",
        process_controller.read_process_memory(section_virtual_addr,
                                               text_section_range.size))
    assert text_section_range.data is not None
    LOG.debug(".text section: %s", str(text_section_range))

    arch = process_controller.architecture
    exports_dict = process_controller.enumerate_exported_functions()

    # Instanciate the disassembler
    if arch == Architecture.X86_32:
        cs_mode = CS_MODE_32
    elif arch == Architecture.X86_64:
        cs_mode = CS_MODE_64
    else:
        raise NotImplementedError(f"Unsupported architecture: {arch}")
    md = Cs(CS_ARCH_X86, cs_mode)
    md.detail = True

    LOG.info("Looking for wrapped imports ...")
    api_to_calls, wrapper_set = find_wrapped_imports(text_section_range,
                                                     exports_dict, md,
                                                     process_controller)

    LOG.info("Potential import wrappers found: %d", len(wrapper_set))
    export_hashes = None
    # Hash-matching strategy is only needed for 32-bit PEs
    if arch == Architecture.X86_32:
        LOG.info("Generating exports' hashes, this might take some time ...")
        export_hashes = _generate_export_hashes(md, exports_dict,
                                                process_controller)

    LOG.info("Resolving imports ...")
    _resolve_imports(api_to_calls, wrapper_set, export_hashes, md,
                     process_controller)
    LOG.info("Imports resolved: %d", len(api_to_calls))

    iat_addr, iat_size = _generate_new_iat_in_process(api_to_calls,
                                                      text_section_range.base,
                                                      process_controller)
    LOG.info("Generated the fake IAT at %s, size=%s", hex(iat_addr),
             hex(iat_size))

    # Ensure the range is writable
    process_controller.set_memory_protection(text_section_range.base,
                                             text_section_range.size, "rwx")
    # Replace detected references to wrappers or imports
    LOG.info("Patching call and jmp sites ...")
    _fix_import_references_in_process(api_to_calls, iat_addr,
                                      process_controller)
    # Restore memory protection to RX
    process_controller.set_memory_protection(text_section_range.base,
                                             text_section_range.size, "r-x")

    LOG.info("Dumping PE with OEP=%s ...", hex(oep))
    dump_pe(process_controller, pe_file_path, image_base, oep, iat_addr,
            iat_size, True)


<<<<<<< HEAD
def _fetch_text_section_information(
        pe_file_path: str) -> Optional[Tuple[int, int]]:
    binary = lief.PE.parse(pe_file_path)
    if binary is None:
        LOG.error("Failed to parse PE '%s'", pe_file_path)
        return None

    # Consider the first executable section to be the text section
    # TODO: Investigate and check if we need to handle different layouts
    for section in lief_pe_sections(binary):
        if section.has_characteristic(
                lief.PE.SECTION_CHARACTERISTICS.MEM_EXECUTE):
            return section.virtual_address, section.virtual_size

    return None


def _find_wrapped_imports(
    text_section_range: MemoryRange,
    exports_dict: Dict[int, Dict[str, Any]],  #
    md: Cs,
    process_controller: ProcessController
) -> Tuple[ImportToCallSiteDict, WrapperSet]:
    """
    Go through a code section and try to find wrapped (or not) import calls
    and jmps by disassembling instructions and using a few basic heuristics.
    """
    arch = process_controller.architecture
    ptr_size = process_controller.pointer_size
    ptr_format = pointer_size_to_fmt(ptr_size)

    # Not supposed to be None
    assert text_section_range.data is not None
    text_section_data = text_section_range.data

    wrapper_set: WrapperSet = set()
    api_to_calls: ImportToCallSiteDict = defaultdict(list)
    i = 0
    while i < text_section_range.size:
        # Quick pre-filter
        if not _is_wrapped_thunk_jmp(text_section_data, i) and \
                not _is_wrapped_call(text_section_data, i) and \
                not _is_wrapped_tail_call(text_section_data, i) and \
                not _is_indirect_call(text_section_data, i):
            i += 1
            continue

        # Check if the instruction is a jmp or should be replaced with a jmp.
        # This include checking for tail calls ("jmp X; int 3").
        if text_section_data[i] == 0xE9 or \
                text_section_data[i:i + 2] == bytes([0x90, 0xE9]) or \
                text_section_data[i:i + 2] == bytes([0xFF, 0x25]) or \
                _is_wrapped_tail_call(text_section_data, i):
            instr_was_jmp = True
        else:
            instr_was_jmp = False

        instr_addr = text_section_range.base + i
        instrs = md.disasm(text_section_data[i:i + 6], instr_addr)

        # Ensure the instructions are "call/jmp" or "nop; call/jmp"
        instruction = next(instrs)
        if instruction.mnemonic in ["call", "jmp"]:
            call_size = instruction.size
            op = instruction.operands[0]
        elif instruction.mnemonic == "nop":
            instruction = next(instrs)
            if instruction.mnemonic in ["call", "jmp"]:
                call_size = instruction.size
                op = instruction.operands[0]
            else:
                i += 1
                continue
        else:
            i += 1
            continue

        # Parse destination address or ignore in case of error
        if op.type == X86_OP_IMM:
            call_dest = op.value.imm
        elif op.type == X86_OP_MEM:
            try:
                if arch == Architecture.X86_32:
                    data = process_controller.read_process_memory(
                        op.value.mem.disp, ptr_size)
                    call_dest = struct.unpack(ptr_format, data)[0]
                elif arch == Architecture.X86_64:
                    data = process_controller.read_process_memory(
                        instruction.address + instruction.size +
                        op.value.mem.disp, ptr_size)
                    call_dest = struct.unpack(ptr_format, data)[0]
                else:
                    raise NotImplementedError(
                        f"Unsupported architecture: {arch}")
            except ProcessControllerException:
                i += 1
                continue
        else:
            i += 1
            continue

        # Verify that the destination is outside of the .text section
        if not text_section_range.contains(call_dest):
            # Not wrapped, add it to list of "resolved wrappers"
            if call_dest in exports_dict:
                api_to_calls[call_dest].append(
                    (instr_addr, call_size, instr_was_jmp))
                i += call_size + 1
                continue
            # Wrapped, add it to set of wrappers to resolve
            if _is_in_executable_range(call_dest, process_controller):
                wrapper_set.add(
                    (instr_addr, call_size, instr_was_jmp, call_dest))
                i += call_size + 1
                continue
        i += 1

    return api_to_calls, wrapper_set


def _is_indirect_call(code_section_data: bytes, offset: int) -> bool:
    """
    Check if the instruction at `offset` is an `FF15` call.
    """
    return code_section_data[offset:offset + 2] == bytes([0xFF, 0x15])


def _is_wrapped_thunk_jmp(code_section_data: bytes, offset: int) -> bool:
    """
    Check if the instruction at `offset` is a wrapped jmp from a thunk table.
    """
    is_jmp = code_section_data[offset] == 0xE9
    # Dirty trick to catch last elements of thunk tables
    if offset > 6:
        jmp_behind = code_section_data[offset - 5] == 0xE9 or \
                     code_section_data[offset - 6] == 0xE9
    else:
        jmp_behind = False

    return (is_jmp and code_section_data[offset + 6] in [0xE9, 0x90]) or \
           (is_jmp and code_section_data[offset + 5] in [0xCC, 0x90, 0xE9]) or \
           (code_section_data[offset:offset + 2] == bytes([0x90, 0xE9])) or \
           (is_jmp and jmp_behind)


def _is_wrapped_call(code_section_data: bytes, offset: int) -> bool:
    """
    Check if the instruction at `offset` is a wrapped import call. Themida
    replaces `FF15` calls with `E8` calls followed or preceded by a `nop`.
    """
    return (code_section_data[offset] == 0xE8 and code_section_data[offset + 5] == 0x90) or \
           (code_section_data[offset:offset + 2] == bytes([0x90, 0xE8]))


def _is_wrapped_tail_call(code_section_data: bytes, offset: int) -> bool:
    """
    Check if the instruction at `offset` is a tail call (and thus should be
    transformed into a `jmp`).
    """
    is_call = code_section_data[offset] == 0xE8
    return (is_call and code_section_data[offset + 5] == 0xCC) or \
            (is_call and code_section_data[offset + 6] == 0xCC) or \
            (code_section_data[offset:offset + 2] == bytes([0x90, 0xE8])
            and code_section_data[offset + 6] == 0xCC) or (
                code_section_data[offset:offset + 2] == bytes([0xFF, 0x25])
                and code_section_data[offset + 6] == 0xCC)


=======
>>>>>>> 5a1d1691
def _generate_export_hashes(
        md: Cs, exports_dict: Dict[int, Dict[str, Any]],
        process_controller: ProcessController) -> Dict[int, int]:
    """
    Go through the given export dictionary and produce a hash for each function
    listed in it.
    """
    result = {}
    modules = process_controller.enumerate_modules()
    LOG.debug("Hashing exports for %s", str(modules))
    ranges = []
    for module_name in modules:
        if module_name != process_controller.main_module_name:
            ranges += process_controller.enumerate_module_ranges(
                module_name, include_data=True)
    ranges = list(
        filter(lambda mem_range: mem_range.protection[2] == 'x', ranges))

    def get_data(addr: int, size: int) -> bytes:
        for mem_range in ranges:
            if mem_range.data is None:
                continue
            if mem_range.contains(addr):
                offset = addr - mem_range.base
                return mem_range.data[offset:offset + size]
        return bytes()

    exports_count = len(exports_dict)
    for i, (export_addr, _) in enumerate(exports_dict.items()):
        export_hash = compute_function_hash(md, export_addr, get_data,
                                            process_controller)
        if export_hash != EMPTY_FUNCTION_HASH:
            result[export_hash] = export_addr
        else:
            LOG.debug("Empty hash for %s", hex(export_addr))
        LOG.debug("Exports hashed: %d/%d", i, exports_count)

    return result


def _resolve_imports(api_to_calls: ImportToCallSiteDict,
                     wrapper_set: WrapperSet,
                     export_hashes: Optional[Dict[int, int]], md: Cs,
                     process_controller: ProcessController) -> None:
    """
    Resolve potential import wrappers by hash-matching or emulation.
    """
    arch = process_controller.architecture
    page_size = process_controller.page_size

    def get_data(addr: int, size: int) -> bytes:
        try:
            return process_controller.read_process_memory(addr, size)
        except ReadProcessMemoryError:
            # In case we crossed a page boundary and tried to read an invalid
            # page, reduce size to stop at page boundary, and try again.
            size = page_size - (addr % page_size)
        return process_controller.read_process_memory(addr, size)

    # Iterate over the set of potential import wrappers and try to resolve them
    resolved_wrappers: Dict[int, int] = {}
    problematic_wrappers = set()
    for call_addr, call_size, instr_was_jmp, wrapper_addr, _ in wrapper_set:
        resolved_addr = resolved_wrappers.get(wrapper_addr)
        if resolved_addr is not None:
            LOG.debug("Already resolved wrapper: %s -> %s", hex(wrapper_addr),
                      hex(resolved_addr))
            api_to_calls[resolved_addr].append(
                (call_addr, call_size, instr_was_jmp))
            continue

        if wrapper_addr in problematic_wrappers:
            # Already failed to resolve this one, ignore
            LOG.debug("Skipping unresolved wrapper")
            continue

        # If 32-bit executable, try hash-matching
        if export_hashes is not None and arch == Architecture.X86_32:
            try:
                import_hash = compute_function_hash(md, wrapper_addr, get_data,
                                                    process_controller)
            except Exception as ex:
                LOG.debug("Failure for wrapper at %s: %s", hex(wrapper_addr),
                          str(ex))
                problematic_wrappers.add(wrapper_addr)
                continue
            if import_hash != EMPTY_FUNCTION_HASH:
                LOG.debug("Hash: %s", hex(import_hash))
                resolved_addr = export_hashes.get(import_hash)
                if resolved_addr is not None:
                    LOG.debug("Hash matched")
                    LOG.debug("Resolved API: %s -> %s", hex(wrapper_addr),
                              hex(resolved_addr))
                    resolved_wrappers[wrapper_addr] = resolved_addr
                    api_to_calls[resolved_addr].append(
                        (call_addr, call_size, instr_was_jmp))
                    continue

        # Try to resolve the destination address by emulating the wrapper
        resolved_addr = resolve_wrapped_api(call_addr, process_controller,
                                            call_addr + call_size)
        if resolved_addr is not None:
            LOG.debug("Resolved API: %s -> %s", hex(wrapper_addr),
                      hex(resolved_addr))
            resolved_wrappers[wrapper_addr] = resolved_addr
            api_to_calls[resolved_addr].append(
                (call_addr, call_size, instr_was_jmp))
        else:
            problematic_wrappers.add(wrapper_addr)


def _generate_new_iat_in_process(
        imports_dict: ImportToCallSiteDict, near_to_ptr: int,
        process_controller: ProcessController) -> Tuple[int, int]:
    """
    Generate a new IAT from a list of imported function addresses and write
    it into a new buffer into the target process. `near_to_ptr` is used to
    allocate the new IAT near the unpacked module (which is needed for 64-bit
    processes).
    """
    ptr_size = process_controller.pointer_size
    ptr_format = pointer_size_to_fmt(ptr_size)
    iat_size = len(imports_dict) * ptr_size
    # Allocate a new buffer in the target process
    iat_addr = process_controller.allocate_process_memory(
        iat_size, near_to_ptr)

    # Generate the new IAT and write it into the buffer
    new_iat_data = bytearray()
    for import_addr in imports_dict:
        new_iat_data += struct.pack(ptr_format, import_addr)
    process_controller.write_process_memory(iat_addr, list(new_iat_data))

    return iat_addr, iat_size


def _fix_import_references_in_process(
        api_to_calls: ImportToCallSiteDict, iat_addr: int,
        process_controller: ProcessController) -> None:
    """
    Replace resolved wrapper call sites with call/jmp to the new IAT (that
    contains resolved imports).
    """
    arch = process_controller.architecture
    ptr_size = process_controller.pointer_size

    for i, call_addrs in enumerate(api_to_calls.values()):
        for call_addr, _, instr_was_jmp in call_addrs:
            if arch == Architecture.X86_32:
                # Absolute
                operand = iat_addr + i * ptr_size
                fmt = "<I"
            elif arch == Architecture.X86_64:
                # RIP-relative
                operand = iat_addr + i * ptr_size - (call_addr + 6)
                fmt = "<i"
            else:
                raise NotImplementedError(f"Unsupported architecture: {arch}")

            if instr_was_jmp:
                # jmp [iat_addr + i * ptr_size]
                new_instr = bytes([0xFF, 0x25]) + struct.pack(fmt, operand)
            else:
                # call [iat_addr + i * ptr_size]
                new_instr = bytes([0xFF, 0x15]) + struct.pack(fmt, operand)
            process_controller.write_process_memory(call_addr, list(new_instr))<|MERGE_RESOLUTION|>--- conflicted
+++ resolved
@@ -5,12 +5,7 @@
 from capstone import (  # type: ignore
     Cs, CS_ARCH_X86, CS_MODE_32, CS_MODE_64)
 
-<<<<<<< HEAD
-from unlicense.lief_utils import lief_pe_sections
-
-=======
 from .imports import ImportToCallSiteDict, WrapperSet, find_wrapped_imports
->>>>>>> 5a1d1691
 from .dump_utils import dump_pe, pointer_size_to_fmt
 from .emulation import resolve_wrapped_api
 from .function_hashing import compute_function_hash, EMPTY_FUNCTION_HASH
@@ -88,177 +83,6 @@
             iat_size, True)
 
 
-<<<<<<< HEAD
-def _fetch_text_section_information(
-        pe_file_path: str) -> Optional[Tuple[int, int]]:
-    binary = lief.PE.parse(pe_file_path)
-    if binary is None:
-        LOG.error("Failed to parse PE '%s'", pe_file_path)
-        return None
-
-    # Consider the first executable section to be the text section
-    # TODO: Investigate and check if we need to handle different layouts
-    for section in lief_pe_sections(binary):
-        if section.has_characteristic(
-                lief.PE.SECTION_CHARACTERISTICS.MEM_EXECUTE):
-            return section.virtual_address, section.virtual_size
-
-    return None
-
-
-def _find_wrapped_imports(
-    text_section_range: MemoryRange,
-    exports_dict: Dict[int, Dict[str, Any]],  #
-    md: Cs,
-    process_controller: ProcessController
-) -> Tuple[ImportToCallSiteDict, WrapperSet]:
-    """
-    Go through a code section and try to find wrapped (or not) import calls
-    and jmps by disassembling instructions and using a few basic heuristics.
-    """
-    arch = process_controller.architecture
-    ptr_size = process_controller.pointer_size
-    ptr_format = pointer_size_to_fmt(ptr_size)
-
-    # Not supposed to be None
-    assert text_section_range.data is not None
-    text_section_data = text_section_range.data
-
-    wrapper_set: WrapperSet = set()
-    api_to_calls: ImportToCallSiteDict = defaultdict(list)
-    i = 0
-    while i < text_section_range.size:
-        # Quick pre-filter
-        if not _is_wrapped_thunk_jmp(text_section_data, i) and \
-                not _is_wrapped_call(text_section_data, i) and \
-                not _is_wrapped_tail_call(text_section_data, i) and \
-                not _is_indirect_call(text_section_data, i):
-            i += 1
-            continue
-
-        # Check if the instruction is a jmp or should be replaced with a jmp.
-        # This include checking for tail calls ("jmp X; int 3").
-        if text_section_data[i] == 0xE9 or \
-                text_section_data[i:i + 2] == bytes([0x90, 0xE9]) or \
-                text_section_data[i:i + 2] == bytes([0xFF, 0x25]) or \
-                _is_wrapped_tail_call(text_section_data, i):
-            instr_was_jmp = True
-        else:
-            instr_was_jmp = False
-
-        instr_addr = text_section_range.base + i
-        instrs = md.disasm(text_section_data[i:i + 6], instr_addr)
-
-        # Ensure the instructions are "call/jmp" or "nop; call/jmp"
-        instruction = next(instrs)
-        if instruction.mnemonic in ["call", "jmp"]:
-            call_size = instruction.size
-            op = instruction.operands[0]
-        elif instruction.mnemonic == "nop":
-            instruction = next(instrs)
-            if instruction.mnemonic in ["call", "jmp"]:
-                call_size = instruction.size
-                op = instruction.operands[0]
-            else:
-                i += 1
-                continue
-        else:
-            i += 1
-            continue
-
-        # Parse destination address or ignore in case of error
-        if op.type == X86_OP_IMM:
-            call_dest = op.value.imm
-        elif op.type == X86_OP_MEM:
-            try:
-                if arch == Architecture.X86_32:
-                    data = process_controller.read_process_memory(
-                        op.value.mem.disp, ptr_size)
-                    call_dest = struct.unpack(ptr_format, data)[0]
-                elif arch == Architecture.X86_64:
-                    data = process_controller.read_process_memory(
-                        instruction.address + instruction.size +
-                        op.value.mem.disp, ptr_size)
-                    call_dest = struct.unpack(ptr_format, data)[0]
-                else:
-                    raise NotImplementedError(
-                        f"Unsupported architecture: {arch}")
-            except ProcessControllerException:
-                i += 1
-                continue
-        else:
-            i += 1
-            continue
-
-        # Verify that the destination is outside of the .text section
-        if not text_section_range.contains(call_dest):
-            # Not wrapped, add it to list of "resolved wrappers"
-            if call_dest in exports_dict:
-                api_to_calls[call_dest].append(
-                    (instr_addr, call_size, instr_was_jmp))
-                i += call_size + 1
-                continue
-            # Wrapped, add it to set of wrappers to resolve
-            if _is_in_executable_range(call_dest, process_controller):
-                wrapper_set.add(
-                    (instr_addr, call_size, instr_was_jmp, call_dest))
-                i += call_size + 1
-                continue
-        i += 1
-
-    return api_to_calls, wrapper_set
-
-
-def _is_indirect_call(code_section_data: bytes, offset: int) -> bool:
-    """
-    Check if the instruction at `offset` is an `FF15` call.
-    """
-    return code_section_data[offset:offset + 2] == bytes([0xFF, 0x15])
-
-
-def _is_wrapped_thunk_jmp(code_section_data: bytes, offset: int) -> bool:
-    """
-    Check if the instruction at `offset` is a wrapped jmp from a thunk table.
-    """
-    is_jmp = code_section_data[offset] == 0xE9
-    # Dirty trick to catch last elements of thunk tables
-    if offset > 6:
-        jmp_behind = code_section_data[offset - 5] == 0xE9 or \
-                     code_section_data[offset - 6] == 0xE9
-    else:
-        jmp_behind = False
-
-    return (is_jmp and code_section_data[offset + 6] in [0xE9, 0x90]) or \
-           (is_jmp and code_section_data[offset + 5] in [0xCC, 0x90, 0xE9]) or \
-           (code_section_data[offset:offset + 2] == bytes([0x90, 0xE9])) or \
-           (is_jmp and jmp_behind)
-
-
-def _is_wrapped_call(code_section_data: bytes, offset: int) -> bool:
-    """
-    Check if the instruction at `offset` is a wrapped import call. Themida
-    replaces `FF15` calls with `E8` calls followed or preceded by a `nop`.
-    """
-    return (code_section_data[offset] == 0xE8 and code_section_data[offset + 5] == 0x90) or \
-           (code_section_data[offset:offset + 2] == bytes([0x90, 0xE8]))
-
-
-def _is_wrapped_tail_call(code_section_data: bytes, offset: int) -> bool:
-    """
-    Check if the instruction at `offset` is a tail call (and thus should be
-    transformed into a `jmp`).
-    """
-    is_call = code_section_data[offset] == 0xE8
-    return (is_call and code_section_data[offset + 5] == 0xCC) or \
-            (is_call and code_section_data[offset + 6] == 0xCC) or \
-            (code_section_data[offset:offset + 2] == bytes([0x90, 0xE8])
-            and code_section_data[offset + 6] == 0xCC) or (
-                code_section_data[offset:offset + 2] == bytes([0xFF, 0x25])
-                and code_section_data[offset + 6] == 0xCC)
-
-
-=======
->>>>>>> 5a1d1691
 def _generate_export_hashes(
         md: Cs, exports_dict: Dict[int, Dict[str, Any]],
         process_controller: ProcessController) -> Dict[int, int]:
